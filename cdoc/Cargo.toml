[package]
name = "cdoc"
version = "0.5.3"
edition = "2021"
license = "GPL-3.0-or-later"

authors = ["Anton Mølbjerg Eskildsen"]

description = "A markdown-based document parser and processor"

homepage = "https://coursesproject.github.io/courses/"
repository = "https://github.com/coursesproject/courses/tree/main/cdoc"
documentation = "https://docs.rs/cdoc/0.1.1/cdoc/"
readme = "README.md"

keywords = ["generator", "markdown", "notebooks"]
categories = ["command-line-utilities"]

[profile.dev]
opt-level = 0
debug = true
split-debuginfo = '...'  # Platform-specific.
debug-assertions = true
overflow-checks = true
lto = false
panic = 'unwind'
incremental = true
codegen-units = 256
rpath = false


[lib]
name = "cdoc"
path = "src/lib.rs"

[dependencies]
# Serialization
serde = "1.0.150"
serde_json = "1.0.89"
serde_yaml = "0.9.14"
serde_with = "2.1.0"
toml = "0.7.2"
typetag = "0.2.3"

# Parsing / formatting
tera = "1.17.1"
pulldown-cmark = {version="0.9.2", features=["serde"]}
base64 = "0.21.0"
<<<<<<< HEAD
#katex = "0.4.6"
=======
>>>>>>> 1a4317c2
pest = "2.5.1"
pest_derive = "2.5.1"
syntect = "5.0.0"
regex = "1.8.1"

# Utilities
thiserror = "1.0.37"
anyhow = "1.0.66"
dyn-clone = "1.0.10"
lazy_static = "1.4.0"
walkdir = "2.3.3"
image = "0.24.6"
replace_with = "0.1.7"

rhai = {version="1.13.0", features=["serde"]}

clap = {version="4.0.29", features=["derive"]}


<|MERGE_RESOLUTION|>--- conflicted
+++ resolved
@@ -46,10 +46,6 @@
 tera = "1.17.1"
 pulldown-cmark = {version="0.9.2", features=["serde"]}
 base64 = "0.21.0"
-<<<<<<< HEAD
-#katex = "0.4.6"
-=======
->>>>>>> 1a4317c2
 pest = "2.5.1"
 pest_derive = "2.5.1"
 syntect = "5.0.0"
