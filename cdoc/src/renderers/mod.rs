--- conflicted
+++ resolved
@@ -49,8 +49,6 @@
     fn render(&mut self, elem: &Vec<R>, ctx: &RenderContext, mut buf: impl Write) -> Result<()> {
         elem.iter().try_for_each(|e| self.render(e, ctx, &mut buf))
     }
-<<<<<<< HEAD
-=======
 }
 
 // impl<R: RenderElement> RenderElement for Vec<R> {
@@ -157,5 +155,4 @@
     args.insert("value", inner);
     ctx.templates
         .render("math", ctx.format, TemplateType::Builtin, &args, buf)
->>>>>>> d25cccca
 }